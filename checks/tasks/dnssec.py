--- conflicted
+++ resolved
@@ -123,11 +123,7 @@
 
     """
     res = ""
-<<<<<<< HEAD
-    if not settings.ENABLE_BATCH and not settings.ENABLE_INTEGRATION_TEST:
-=======
     if 'pythonwhois' in sys.modules and not settings.ENABLE_BATCH:
->>>>>>> 3184e1ef
         cache_id = redis_id.whois.id.format(addr)
         cache_ttl = redis_id.whois.ttl
         cached = cache.get(cache_id)
